/*
 * Licensed to the Apache Software Foundation (ASF) under one or more
 * contributor license agreements.  See the NOTICE file distributed with
 * this work for additional information regarding copyright ownership.
 * The ASF licenses this file to You under the Apache License, Version 2.0
 * (the "License"); you may not use this file except in compliance with
 * the License.  You may obtain a copy of the License at
 *
 *    http://www.apache.org/licenses/LICENSE-2.0
 *
 * Unless required by applicable law or agreed to in writing, software
 * distributed under the License is distributed on an "AS IS" BASIS,
 * WITHOUT WARRANTIES OR CONDITIONS OF ANY KIND, either express or implied.
 * See the License for the specific language governing permissions and
 * limitations under the License.
 */

package org.apache.spark.sql.catalyst.optimizer

import org.apache.spark.sql.catalyst.expressions._
import org.apache.spark.sql.catalyst.plans.logical._
import org.apache.spark.sql.internal.SQLConf
import org.apache.spark.sql.types._

/**
 * This aims to handle a nested column aliasing pattern inside the `ColumnPruning` optimizer rule.
 * If a project or its child references to nested fields, and not all the fields
 * in a nested attribute are used, we can substitute them by alias attributes; then a project
 * of the nested fields as aliases on the children of the child will be created.
 */
object NestedColumnAliasing {

  def unapply(plan: LogicalPlan)
    : Option[(Map[ExtractValue, Alias], Map[ExprId, Seq[Alias]])] = plan match {
    case Project(projectList, child)
        if SQLConf.get.nestedSchemaPruningEnabled && canProjectPushThrough(child) =>
      getAliasSubMap(projectList)
    case _ => None
  }

  /**
   * Replace nested columns to prune unused nested columns later.
   */
  def replaceToAliases(
      plan: LogicalPlan,
      nestedFieldToAlias: Map[ExtractValue, Alias],
      attrToAliases: Map[ExprId, Seq[Alias]]): LogicalPlan = plan match {
    case Project(projectList, child) =>
      Project(
        getNewProjectList(projectList, nestedFieldToAlias),
        replaceChildrenWithAliases(child, attrToAliases))
  }

  /**
   * Return a replaced project list.
   */
  def getNewProjectList(
      projectList: Seq[NamedExpression],
      nestedFieldToAlias: Map[ExtractValue, Alias]): Seq[NamedExpression] = {
    projectList.map(_.transform {
      case f: ExtractValue if nestedFieldToAlias.contains(f) =>
        nestedFieldToAlias(f).toAttribute
    }.asInstanceOf[NamedExpression])
  }

  /**
   * Return a plan with new children replaced with aliases.
   */
  private def replaceChildrenWithAliases(
      plan: LogicalPlan,
      attrToAliases: Map[ExprId, Seq[Alias]]): LogicalPlan = {
    plan.withNewChildren(plan.children.map { plan =>
      Project(plan.output.flatMap(a => attrToAliases.getOrElse(a.exprId, Seq(a))), plan)
    })
  }

  /**
   * Returns true for those operators that project can be pushed through.
   */
  def canProjectPushThrough(plan: LogicalPlan): Boolean = plan match {
    case _: GlobalLimit => true
    case _: LocalLimit => true
    case _: Repartition => true
    case _: Sample => true
    case _ => false
  }

  /**
   * Return root references that are individually accessed as a whole, and `GetStructField`s
   * or `GetArrayStructField`s which on top of other `ExtractValue`s or special expressions.
   * Check `SelectedField` to see which expressions should be listed here.
   */
  private def collectRootReferenceAndExtractValue(e: Expression): Seq[Expression] = e match {
    case _: AttributeReference => Seq(e)
    case GetStructField(_: ExtractValue | _: AttributeReference, _, _) => Seq(e)
    case GetArrayStructFields(_: MapValues |
                              _: MapKeys |
                              _: ExtractValue |
                              _: AttributeReference, _, _, _, _) => Seq(e)
    case es if es.children.nonEmpty => es.children.flatMap(collectRootReferenceAndExtractValue)
    case _ => Seq.empty
  }

  /**
   * Return two maps in order to replace nested fields to aliases.
   *
   * 1. ExtractValue -> Alias: A new alias is created for each nested field.
   * 2. ExprId -> Seq[Alias]: A reference attribute has multiple aliases pointing it.
   */
<<<<<<< HEAD
  def getAliasSubMap(projectList: Seq[NamedExpression])
    : Option[(Map[GetStructField, Alias], Map[ExprId, Seq[Alias]])] = {
=======
  private def getAliasSubMap(projectList: Seq[NamedExpression])
    : Option[(Map[ExtractValue, Alias], Map[ExprId, Seq[Alias]])] = {
>>>>>>> c0297ded
    val (nestedFieldReferences, otherRootReferences) =
      projectList.flatMap(collectRootReferenceAndExtractValue).partition {
        case _: ExtractValue => true
        case _ => false
      }

    val aliasSub = nestedFieldReferences.asInstanceOf[Seq[ExtractValue]]
      .filter(!_.references.subsetOf(AttributeSet(otherRootReferences)))
      .groupBy(_.references.head)
      .flatMap { case (attr, nestedFields: Seq[ExtractValue]) =>
        // Each expression can contain multiple nested fields.
        // Note that we keep the original names to deliver to parquet in a case-sensitive way.
        val nestedFieldToAlias = nestedFields.distinct.map { f =>
          val exprId = NamedExpression.newExprId
          (f, Alias(f, s"_gen_alias_${exprId.id}")(exprId, Seq.empty, None))
        }

        // If all nested fields of `attr` are used, we don't need to introduce new aliases.
        // By default, ColumnPruning rule uses `attr` already.
        if (nestedFieldToAlias.nonEmpty &&
            nestedFieldToAlias.length < totalFieldNum(attr.dataType)) {
          Some(attr.exprId -> nestedFieldToAlias)
        } else {
          None
        }
      }

    if (aliasSub.isEmpty) {
      None
    } else {
      Some((aliasSub.values.flatten.toMap, aliasSub.map(x => (x._1, x._2.map(_._2)))))
    }
  }

  /**
   * Return total number of fields of this type. This is used as a threshold to use nested column
   * pruning. It's okay to underestimate. If the number of reference is bigger than this, the parent
   * reference is used instead of nested field references.
   */
  private def totalFieldNum(dataType: DataType): Int = dataType match {
    case _: AtomicType => 1
    case StructType(fields) => fields.map(f => totalFieldNum(f.dataType)).sum
    case ArrayType(elementType, _) => totalFieldNum(elementType)
    case MapType(keyType, valueType, _) => totalFieldNum(keyType) + totalFieldNum(valueType)
    case _ => 1 // UDT and others
  }
}<|MERGE_RESOLUTION|>--- conflicted
+++ resolved
@@ -107,13 +107,8 @@
    * 1. ExtractValue -> Alias: A new alias is created for each nested field.
    * 2. ExprId -> Seq[Alias]: A reference attribute has multiple aliases pointing it.
    */
-<<<<<<< HEAD
   def getAliasSubMap(projectList: Seq[NamedExpression])
-    : Option[(Map[GetStructField, Alias], Map[ExprId, Seq[Alias]])] = {
-=======
-  private def getAliasSubMap(projectList: Seq[NamedExpression])
     : Option[(Map[ExtractValue, Alias], Map[ExprId, Seq[Alias]])] = {
->>>>>>> c0297ded
     val (nestedFieldReferences, otherRootReferences) =
       projectList.flatMap(collectRootReferenceAndExtractValue).partition {
         case _: ExtractValue => true
